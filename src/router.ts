import * as _ from 'lodash';
import type { OpenAPIV3, OpenAPIV3_1 } from 'openapi-types';
import bath from 'bath-es5';
import * as cookie from 'cookie';
import { parse as parseQuery } from 'qs';
import { Parameters } from 'bath-es5/_/types';
import { PickVersionElement } from './backend';
import Ajv from 'ajv';

// alias Document to OpenAPIV3_1.Document
type Document = OpenAPIV3_1.Document | OpenAPIV3.Document;

/**
 * OperationObject
 * @typedef {(OpenAPIV3_1.OperationObject | OpenAPIV3.OperationObject)} OperationObject
 */

/**
 * OAS Operation Object containing the path and method so it can be placed in a flat array of operations
 *
 * @export
 * @interface Operation
 * @extends {OperationObject}
 */
export type Operation<D extends Document = Document> = PickVersionElement<
  D,
  OpenAPIV3.OperationObject,
  OpenAPIV3_1.OperationObject
> & {
  path: string;
  method: string;
};

type ParamValue = string | number | boolean;

export interface Request {
  method: string;
  path: string;
  headers: {
    [key: string]: ParamValue | ParamValue[];
  };
  query?:
  | {
    [key: string]: ParamValue | ParamValue[];
  }
  | string;
  body?: any;
}

export interface ParsedRequest extends Request {
  params: {
    [key: string]: ParamValue | ParamValue[];
  };
  cookies: {
    [key: string]: ParamValue | ParamValue[];
  };
  query: {
    [key: string]: ParamValue | ParamValue[];
  };
  requestBody: any;
}

/**
 * Class that handles routing
 *
 * @export
 * @class OpenAPIRouter
 */
export class OpenAPIRouter<D extends Document = Document> {
  public definition: D;
  public apiRoot: string;

  private ignoreTrailingSlashes: boolean;

  /**
   * Creates an instance of OpenAPIRouter
   *
   * @param opts - constructor options
   * @param {D} opts.definition - the OpenAPI definition, file path or Document object
   * @param {string} opts.apiRoot - the root URI of the api. all paths are matched relative to apiRoot
   * @memberof OpenAPIRouter
   */
  constructor(opts: { definition: D; apiRoot?: string; ignoreTrailingSlashes?: boolean }) {
    this.definition = opts.definition;
    this.apiRoot = opts.apiRoot || '/';
    this.ignoreTrailingSlashes = opts.ignoreTrailingSlashes ?? true;
  }

  /**
   * Matches a request to an API operation (router)
   *
   * @param {Request} req
   * @param {boolean} [strict] strict mode, throw error if operation is not found
   * @returns {Operation<D>}
   * @memberof OpenAPIRouter
   */
  public matchOperation(req: Request): Operation<D> | undefined;
  public matchOperation(req: Request, strict: boolean): Operation<D>;
  public matchOperation(req: Request, strict?: boolean) {
    // normalize request for matching
    req = this.normalizeRequest(req);

    // if request doesn't match apiRoot, throw 404
    if (!req.path.startsWith(this.apiRoot)) {
      if (strict) {
        throw Error('404-notFound: no route matches request');
      } else {
        return undefined;
      }
    }

    // get relative path
    const normalizedPath = this.normalizePath(req.path);

    // get all operations matching exact path
    const exactPathMatches = this.getOperations().filter(({ path }) => path === normalizedPath);

    // check if there's one with correct method and return if found
    const exactMatch = exactPathMatches.find(({ method }) => method === req.method);
    if (exactMatch) {
      return exactMatch;
    }

    // check with path templates
    const templatePathMatches = this.getOperations().filter(({ path }) => {
      // convert openapi path template to a regex pattern i.e. /{id}/ becomes /[^/]+/
      const pathPattern = `^${path.replace(/\{.*?\}/g, '[^/]+')}$`;
      return Boolean(normalizedPath.match(new RegExp(pathPattern, 'g')));
    });

    // if no operations match the path, throw 404
    if (!templatePathMatches.length) {
      if (strict) {
        throw Error('404-notFound: no route matches request');
      } else {
        return undefined;
      }
    }

    // find matching operation
    const match = _.chain(templatePathMatches)
      // order matches by length (specificity)
      .orderBy((op) => op.path.replace(RegExp(/\{.*?\}/g), '').length, 'desc')
      // then check if one of the matched operations matches the method
      .find(({ method }) => method === req.method)
      .value();

    if (!match) {
      if (strict) {
        throw Error('405-methodNotAllowed: this method is not registered for the route');
      } else {
        return undefined;
      }
    }

    return match;
  }

  /**
   * Flattens operations into a simple array of Operation objects easy to work with
   *
   * @returns {Operation<D>[]}
   * @memberof OpenAPIRouter
   */
  public getOperations(): Operation<D>[] {
    const paths = this.definition?.paths || {};
    return _.chain(paths)
      .entries()
      .flatMap(([path, pathBaseObject]) => {
        const methods = _.pick(pathBaseObject, ['get', 'put', 'post', 'delete', 'options', 'head', 'patch', 'trace']);
        return _.entries(methods).map(([method, operation]) => {
          const op = operation as Operation<D>;
          return {
            ...op,
            path,
            method,
            // append the path base object's parameters to the operation's parameters
            parameters: [
              ...((op.parameters as PickVersionElement<D, OpenAPIV3.ParameterObject, OpenAPIV3_1.ParameterObject>[]) ||
                []),
              ...((pathBaseObject?.parameters as PickVersionElement<
                D,
                OpenAPIV3.ParameterObject,
                OpenAPIV3_1.ParameterObject
              >[]) || []), // path base object parameters
            ],
            // operation-specific security requirement override global requirements
            security: op.security || this.definition.security || [],
          };
        });
      })
      .value();
  }

  /**
   * Gets a single operation based on operationId
   *
   * @param {string} operationId
   * @returns {Operation<D>}
   * @memberof OpenAPIRouter
   */
  public getOperation(operationId: string): Operation<D> | undefined {
    return this.getOperations().find((op) => op.operationId === operationId);
  }

  /**
   * Normalises request:
   * - http method to lowercase
   * - remove path leading slash
   * - remove path query string
   *
   * @export
   * @param {Request} req
   * @returns {Request}
   */
  public normalizeRequest(req: Request): Request {
    let path = req.path?.trim() || '';

    // add leading prefix to path
    if (!path.startsWith('/')) {
      path = `/${path}`;
    }

    // remove query string from path
    path = path.split('?')[0];

    // normalize method to lowercase
    const method = req.method.trim().toLowerCase();

    return { ...req, path, method };
  }

  /**
   * Normalises path for matching: strips apiRoot prefix from the path
   *
   * Also depending on configuration, will remove trailing slashes
   *
   * @export
   * @param {string} path
   * @returns {string}
   */
  public normalizePath(pathInput: string) {
    let path = pathInput.trim();

    // strip apiRoot from path
    if (path.startsWith(this.apiRoot)) {
      path = path.replace(new RegExp(`^${this.apiRoot}/?`), '/');
    }

    // remove trailing slashes from path if ignoreTrailingSlashes = true
    while (this.ignoreTrailingSlashes && path.length > 1 && path.endsWith('/')) {
      path = path.substr(0, path.length - 1);
    }

    return path;
  }

  /**
   * Parses and normalizes a request
   * - parse json body
   * - parse query string
   * - parse cookies from headers
   * - parse path params based on uri template
   *
   * @export
   * @param {Request} req
   * @param {Operation<D>} [operation]
   * @param {string} [patbh]
   * @returns {ParsedRequest}
   */
  public parseRequest(req: Request, operation?: Operation<D>): ParsedRequest {
    let requestBody = req.body;
    if (req.body && typeof req.body !== 'object') {
      try {
        // attempt to parse json
        requestBody = JSON.parse(req.body.toString());
      } catch {
        // suppress json parsing errors
        // we will emit error if validation requires it later
      }
    }

    // header keys are converted to lowercase, so Content-Type becomes content-type
    const headers = _.mapKeys(req.headers, (val, header) => header.toLowerCase());

    // parse cookie from headers
    const cookieHeader = headers['cookie'];
    const cookies = cookie.parse(_.flatten([cookieHeader]).join('; '));

    // parse query
    const queryString = typeof req.query === 'string' ? req.query.replace('?', '') : req.path.split('?')[1];
    let query = typeof req.query === 'object' ? _.cloneDeep(req.query) : parseQuery(queryString);

    // normalize
    req = this.normalizeRequest(req);

    let params: Parameters = {};
    if (operation) {
      // get relative path
      const normalizedPath = this.normalizePath(req.path);

      // parse path params if path is given
      const pathParams = bath(operation.path);
      params = pathParams.params(normalizedPath) || {};
      // parse query parameters with specified style for parameter
<<<<<<< HEAD

      /**
       * Coerce the input parameters to be the correct type (if specified, otherwise it defaults to a string).
       * @param inputObj The object with input parameters to coerce.
       * @param location If the parameter is in the `path` or `query`
       */
      const coerceInputs = (inputObj: any, location: 'query' | 'path') => {
        let coerced: any = _.cloneDeep(inputObj);
        for (const queryParam in coerced) {
          if (coerced[queryParam]) {
            const parameter = _.find(
              (operation.parameters as PickVersionElement<D, OpenAPIV3.ParameterObject, OpenAPIV3_1.ParameterObject>[]) || [],
              {
                name: queryParam,
                in: location,
              },
            );
            if (parameter) {
              if (parameter.content && parameter.content['application/json']) {
                // JSON.parse handles parsing to correct data types, no additional logic necessary.
                coerced[queryParam] = JSON.parse(coerced[queryParam]);
              } else if (parameter.explode === false && queryString) {
                let commaQueryString = queryString;
                if (parameter.style === 'spaceDelimited') {
                  commaQueryString = commaQueryString.replace(/\ /g, ',').replace(/\%20/g, ',');
                }
                if (parameter.style === 'pipeDelimited') {
                  commaQueryString = commaQueryString.replace(/\|/g, ',').replace(/\%7C/g, ',');
                }
                // use comma parsing e.g. &a=1,2,3
                const commaParsed = parseQuery(commaQueryString, { comma: true });
                coerced[queryParam] = commaParsed[queryParam];
=======
      for (const queryParam in query) {
        if (query[queryParam]) {
          const parameter = operation.parameters?.find(
            (param) => !('$ref' in param) && param?.in === 'query' && param?.name === queryParam,
          ) as PickVersionElement<D, OpenAPIV3.ParameterObject, OpenAPIV3_1.ParameterObject>;

          if (parameter) {
            if (parameter.content && parameter.content['application/json']) {
              query[queryParam] = JSON.parse(query[queryParam]);
            } else if (parameter.explode === false && queryString) {
              let commaQueryString = queryString;
              if (parameter.style === 'spaceDelimited') {
                commaQueryString = commaQueryString.replace(/\ /g, ',').replace(/\%20/g, ',');
>>>>>>> b7239603
              }
              // If a schema is specified use Ajv type coercion.
              if (parameter.schema) {
                const ajv = new Ajv({ coerceTypes: 'array' });
                /**
                 * The full representation of the desired schema.
                 * This allows for short-hand inputs of types like `type: integer`
                 * then we expand it here so Ajv parses it correctly, otherwise we'll get an error.
                 */
                let parseSchema: PickVersionElement<D, OpenAPIV3.SchemaObject, OpenAPIV3_1.SchemaObject>
                let queryData = coerced[queryParam];
                const isArray = Array.isArray(queryData);
                /** The specified schema type. */
                const specifiedSchemaType = (parameter.schema as PickVersionElement<D, OpenAPIV3.SchemaObject, OpenAPIV3_1.SchemaObject>)?.type;
                // Even if the input is an array but not defined as an array still parse it as an array anyway.
                if (isArray && specifiedSchemaType !== 'array') {
                  parseSchema = {
                    type: 'array',
                    items: {
                      ...parameter.schema
                    }
                  }
                } else {
                  // Expand short-hand to full schema.
                  parseSchema = {
                    type: 'object',
                    properties: {
                      [queryParam]: parameter.schema
                    }
                  }
                  queryData = { [queryParam]: coerced[queryParam] }
                }
                const coerceData = ajv.compile(parseSchema);
                // Set `queryData` to the type coerced value(s).
                coerceData(queryData);
                if (isArray && specifiedSchemaType !== 'array') {
                  // Set the query array to the type-coerced array.
                  coerced[queryParam] = queryData;
                } else {
                  // Set the query to the type-coerced value.
                  coerced[queryParam] = queryData[queryParam];
                }
              }
            }
          }
        }
        return coerced;
      }

      // Coerce the inputs to be the correct type and overwrite the request with the correct values.
      params = coerceInputs(params, 'path');
      query = coerceInputs(query, 'query');

    }

    return {
      ...req,
      params,
      headers,
      query,
      cookies,
      requestBody,
    };
  }
}<|MERGE_RESOLUTION|>--- conflicted
+++ resolved
@@ -40,10 +40,10 @@
     [key: string]: ParamValue | ParamValue[];
   };
   query?:
-  | {
-    [key: string]: ParamValue | ParamValue[];
-  }
-  | string;
+    | {
+        [key: string]: ParamValue | ParamValue[];
+      }
+    | string;
   body?: any;
 }
 
@@ -303,7 +303,6 @@
       const pathParams = bath(operation.path);
       params = pathParams.params(normalizedPath) || {};
       // parse query parameters with specified style for parameter
-<<<<<<< HEAD
 
       /**
        * Coerce the input parameters to be the correct type (if specified, otherwise it defaults to a string).
@@ -314,13 +313,10 @@
         let coerced: any = _.cloneDeep(inputObj);
         for (const queryParam in coerced) {
           if (coerced[queryParam]) {
-            const parameter = _.find(
-              (operation.parameters as PickVersionElement<D, OpenAPIV3.ParameterObject, OpenAPIV3_1.ParameterObject>[]) || [],
-              {
-                name: queryParam,
-                in: location,
-              },
-            );
+            const parameter = operation.parameters?.find(
+              (param) => !('$ref' in param) && param?.in === 'query' && param?.name === queryParam,
+            ) as PickVersionElement<D, OpenAPIV3.ParameterObject, OpenAPIV3_1.ParameterObject>;
+
             if (parameter) {
               if (parameter.content && parameter.content['application/json']) {
                 // JSON.parse handles parsing to correct data types, no additional logic necessary.
@@ -336,22 +332,8 @@
                 // use comma parsing e.g. &a=1,2,3
                 const commaParsed = parseQuery(commaQueryString, { comma: true });
                 coerced[queryParam] = commaParsed[queryParam];
-=======
-      for (const queryParam in query) {
-        if (query[queryParam]) {
-          const parameter = operation.parameters?.find(
-            (param) => !('$ref' in param) && param?.in === 'query' && param?.name === queryParam,
-          ) as PickVersionElement<D, OpenAPIV3.ParameterObject, OpenAPIV3_1.ParameterObject>;
-
-          if (parameter) {
-            if (parameter.content && parameter.content['application/json']) {
-              query[queryParam] = JSON.parse(query[queryParam]);
-            } else if (parameter.explode === false && queryString) {
-              let commaQueryString = queryString;
-              if (parameter.style === 'spaceDelimited') {
-                commaQueryString = commaQueryString.replace(/\ /g, ',').replace(/\%20/g, ',');
->>>>>>> b7239603
               }
+
               // If a schema is specified use Ajv type coercion.
               if (parameter.schema) {
                 const ajv = new Ajv({ coerceTypes: 'array' });
@@ -360,28 +342,30 @@
                  * This allows for short-hand inputs of types like `type: integer`
                  * then we expand it here so Ajv parses it correctly, otherwise we'll get an error.
                  */
-                let parseSchema: PickVersionElement<D, OpenAPIV3.SchemaObject, OpenAPIV3_1.SchemaObject>
+                let parseSchema: PickVersionElement<D, OpenAPIV3.SchemaObject, OpenAPIV3_1.SchemaObject>;
                 let queryData = coerced[queryParam];
                 const isArray = Array.isArray(queryData);
                 /** The specified schema type. */
-                const specifiedSchemaType = (parameter.schema as PickVersionElement<D, OpenAPIV3.SchemaObject, OpenAPIV3_1.SchemaObject>)?.type;
+                const specifiedSchemaType = (
+                  parameter.schema as PickVersionElement<D, OpenAPIV3.SchemaObject, OpenAPIV3_1.SchemaObject>
+                )?.type;
                 // Even if the input is an array but not defined as an array still parse it as an array anyway.
                 if (isArray && specifiedSchemaType !== 'array') {
                   parseSchema = {
                     type: 'array',
                     items: {
-                      ...parameter.schema
-                    }
-                  }
+                      ...parameter.schema,
+                    },
+                  };
                 } else {
                   // Expand short-hand to full schema.
                   parseSchema = {
                     type: 'object',
                     properties: {
-                      [queryParam]: parameter.schema
-                    }
-                  }
-                  queryData = { [queryParam]: coerced[queryParam] }
+                      [queryParam]: parameter.schema,
+                    },
+                  };
+                  queryData = { [queryParam]: coerced[queryParam] };
                 }
                 const coerceData = ajv.compile(parseSchema);
                 // Set `queryData` to the type coerced value(s).
@@ -398,12 +382,11 @@
           }
         }
         return coerced;
-      }
+      };
 
       // Coerce the inputs to be the correct type and overwrite the request with the correct values.
       params = coerceInputs(params, 'path');
       query = coerceInputs(query, 'query');
-
     }
 
     return {

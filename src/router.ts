--- conflicted
+++ resolved
@@ -303,7 +303,6 @@
       const pathParams = bath(operation.path);
       params = pathParams.params(normalizedPath) || {};
       // parse query parameters with specified style for parameter
-<<<<<<< HEAD
 
       /**
        * Coerce the input parameters to be the correct type (if specified, otherwise it defaults to a string).
@@ -323,7 +322,7 @@
                 // JSON.parse handles parsing to correct data types, no additional logic necessary.
                 coerced[queryParam] = JSON.parse(coerced[queryParam]);
               } else if (parameter.explode === false && queryString) {
-                let commaQueryString = queryString;
+                let commaQueryString = queryString.replace(/\%2C/g, ',');
                 if (parameter.style === 'spaceDelimited') {
                   commaQueryString = commaQueryString.replace(/\ /g, ',').replace(/\%20/g, ',');
                 }
@@ -333,21 +332,6 @@
                 // use comma parsing e.g. &a=1,2,3
                 const commaParsed = parseQuery(commaQueryString, { comma: true });
                 coerced[queryParam] = commaParsed[queryParam];
-=======
-      for (const queryParam in query) {
-        if (query[queryParam]) {
-          const parameter = operation.parameters?.find(
-            (param) => !('$ref' in param) && param?.in === 'query' && param?.name === queryParam,
-          ) as PickVersionElement<D, OpenAPIV3.ParameterObject, OpenAPIV3_1.ParameterObject>;
-
-          if (parameter) {
-            if (parameter.content && parameter.content['application/json']) {
-              query[queryParam] = JSON.parse(query[queryParam]);
-            } else if (parameter.explode === false && queryString) {
-              let commaQueryString = queryString.replace(/\%2C/g, ',');
-              if (parameter.style === 'spaceDelimited') {
-                commaQueryString = commaQueryString.replace(/\ /g, ',').replace(/\%20/g, ',');
->>>>>>> 852f5ebd
               }
 
               // If a schema is specified use Ajv type coercion.
